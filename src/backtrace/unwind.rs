//! unwind target's program

use anyhow::{anyhow, Context as _};
<<<<<<< HEAD
use gimli::{BaseAddresses, DebugFrame, UnwindContext, UnwindSection as _};
=======
use gimli::{
    BaseAddresses, CieOrFde, DebugFrame, FrameDescriptionEntry, Reader, UninitializedUnwindContext,
    UnwindSection as _,
};
>>>>>>> 4d830b69
use probe_rs::{config::RamRegion, Core};

use crate::{
    backtrace::Outcome,
    cortexm,
    elf::Elf,
    registers::{self, Registers},
    stacked::Stacked,
};

fn missing_debug_info(pc: u32) -> String {
    format!("debug information for address {:#x} is missing. Likely fixes:
        1. compile the Rust code with `debug = 1` or higher. This is configured in the `profile.{{release,bench}}` sections of Cargo.toml (`profile.{{dev,test}}` default to `debug = 2`)
        2. use a recent version of the `cortex-m` crates (e.g. cortex-m 0.6.3 or newer). Check versions in Cargo.lock
        3. if linking to C code, compile the C code with the `-g` flag", pc)
}

/// Virtually* unwinds the target's program
/// \* destructors are not run
///
/// This returns as much info as could be collected, even if the collection is interrupted by an error.
/// If an error occurred during processing, it is stored in `Output::processing_error`.
pub(crate) fn target(core: &mut Core, elf: &Elf, active_ram_region: &Option<RamRegion>) -> Output {
    let mut output = Output {
        corrupted: true,
        outcome: Outcome::Ok,
        raw_frames: vec![],
        processing_error: None,
    };

    /// Returns all info collected until the error occurred and puts the error into `processing_error`
    macro_rules! unwrap_or_return_output {
        ( $e:expr ) => {
            match $e {
                Ok(x) => x,
                Err(err) => {
                    output.processing_error = Some(anyhow!(err));
                    return output;
                }
            }
        };
    }

    let mut pc = unwrap_or_return_output!(core.read_core_reg(registers::PC));
    let sp = unwrap_or_return_output!(core.read_core_reg(registers::SP));
    let lr = unwrap_or_return_output!(core.read_core_reg(registers::LR));
    let base_addresses = BaseAddresses::default();
    let mut unwind_context = UnwindContext::new();
    let mut registers = Registers::new(lr, sp, core);

    loop {
        if let Some(outcome) =
            check_hard_fault(pc, &elf.vector_table, &mut output, sp, active_ram_region)
        {
            output.outcome = outcome;
        }

        output.raw_frames.push(RawFrame::Subroutine { pc });

        let fde = unwrap_or_return_output!(find_fde(&elf.debug_frame, &base_addresses, pc));

        let uwt_row = unwrap_or_return_output!(fde
            .unwind_info_for_address(
                &elf.debug_frame,
                &base_addresses,
                &mut unwind_context,
                pc.into()
            )
            .with_context(|| missing_debug_info(pc)));

        log::trace!("uwt row for pc {:#010x}: {:?}", pc, uwt_row);

        let cfa_changed = unwrap_or_return_output!(registers.update_cfa(uwt_row.cfa()));

        for (reg, rule) in uwt_row.registers() {
            unwrap_or_return_output!(registers.update(reg, rule));
        }

        let lr = unwrap_or_return_output!(registers.get(registers::LR));

        log::debug!("LR={:#010X} PC={:#010X}", lr, pc);

        if lr == registers::LR_END {
            break;
        }

        // Link Register contains an EXC_RETURN value. This deliberately also includes
        // invalid combinations of final bits 0-4 to prevent futile backtrace re-generation attempts
        let exception_entry = lr >= cortexm::EXC_RETURN_MARKER;

        let program_counter_changed = !cortexm::subroutine_eq(lr, pc);

        // If the frame didn't move, and the program counter didn't change, bail out (otherwise we
        // might print the same frame over and over).
        output.corrupted = !cfa_changed && !program_counter_changed;

        if output.corrupted {
            break;
        }

        if exception_entry {
            output.raw_frames.push(RawFrame::Exception);

            // Read the `FType` field from the `EXC_RETURN` value.
            let fpu = lr & cortexm::EXC_RETURN_FTYPE_MASK == 0;

            let sp = unwrap_or_return_output!(registers.get(registers::SP));
            let ram_bounds = active_ram_region
                .as_ref()
                .map(|ram_region| ram_region.range.clone())
                .unwrap_or(cortexm::VALID_RAM_ADDRESS);
            let stacked = if let Some(stacked) =
                unwrap_or_return_output!(Stacked::read(registers.core, sp, fpu, ram_bounds))
            {
                stacked
            } else {
                output.corrupted = true;
                break;
            };

            registers.insert(registers::LR, stacked.lr);
            // adjust the stack pointer for stacked registers
            registers.insert(registers::SP, sp + stacked.size());

            pc = stacked.pc;
        } else if cortexm::is_thumb_bit_set(lr) {
            pc = cortexm::clear_thumb_bit(lr);
        } else {
            output.processing_error = Some(anyhow!(
                "bug? LR ({:#010x}) didn't have the Thumb bit set",
                lr
            ));
            return output;
        }
    }

    output
}

fn check_hard_fault(
    pc: u32,
    vector_table: &cortexm::VectorTable,
    output: &mut Output,
    sp: u32,
    sp_ram_region: &Option<RamRegion>,
) -> Option<Outcome> {
    if cortexm::is_hard_fault(pc, vector_table) {
        assert!(
            output.raw_frames.is_empty(),
            "when present HardFault handler must be the first frame we unwind but wasn't"
        );

        if overflowed_stack(sp, sp_ram_region) {
            return Some(Outcome::StackOverflow);
        } else {
            return Some(Outcome::HardFault);
        }
    }
    None
}

#[derive(Debug)]
pub struct Output {
    pub(crate) corrupted: bool,
    pub(crate) outcome: Outcome,
    pub(crate) raw_frames: Vec<RawFrame>,
    /// Will be `Some` if an error occured while putting together the output.
    /// `outcome` and `raw_frames` will contain all info collected until the error occurred.
    pub(crate) processing_error: Option<anyhow::Error>,
}

/// Backtrace frame prior to 'symbolication'
#[derive(Debug)]
pub(crate) enum RawFrame {
    Subroutine { pc: u32 },
    Exception,
}

impl RawFrame {
    /// Returns `true` if the raw_frame is [`Exception`].
    pub(crate) fn is_exception(&self) -> bool {
        matches!(self, Self::Exception)
    }
}

fn overflowed_stack(sp: u32, active_ram_region: &Option<RamRegion>) -> bool {
    if let Some(active_ram_region) = active_ram_region {
        // NOTE stack is full descending; meaning the stack pointer can be
        // `ORIGIN(RAM) + LENGTH(RAM)`
        let range = active_ram_region.range.start..=active_ram_region.range.end;
        !range.contains(&sp)
    } else {
        log::warn!("no RAM region appears to contain the stack; cannot determine if this was a stack overflow");
        false
    }
}

/// FDEs can never overlap. Unfortunately, computers. It looks like FDEs for dead code might still
/// end up in the final ELF, but get their offset reset to 0, so there can be overlapping FDEs at
/// low addresses.
///
/// This function finds the FDE that applies to `addr`, skipping any FDEs with a start address of 0.
/// Since there's no code at address 0, this should never skip legitimate FDEs.
fn find_fde<R: Reader>(
    debug_frame: &DebugFrame<R>,
    bases: &BaseAddresses,
    addr: u32,
) -> anyhow::Result<FrameDescriptionEntry<R>> {
    let mut entries = debug_frame.entries(bases);
    let mut fdes = Vec::new();
    while let Some(entry) = entries.next()? {
        match entry {
            CieOrFde::Cie(_) => {}
            CieOrFde::Fde(partial) => {
                let fde = partial.parse(DebugFrame::cie_from_offset)?;
                if fde.initial_address() == 0 {
                    continue;
                }

                if fde.contains(addr.into()) {
                    log::trace!(
                        "{:#010x}: found FDE for {:#010x} .. {:#010x} at offset {:?}",
                        addr,
                        fde.initial_address(),
                        fde.initial_address() + fde.len(),
                        fde.offset(),
                    );
                    fdes.push(fde);
                }
            }
        }
    }

    match fdes.len() {
        0 => Err(anyhow!(gimli::Error::NoUnwindInfoForAddress))
            .with_context(|| missing_debug_info(addr)),
        1 => Ok(fdes.pop().unwrap()),
        n => Err(anyhow!(
            "found {} frame description entries for address {:#010x}, there should only be 1; \
             this is likely a bug in your compiler toolchain; unwinding will stop here",
            n,
            addr
        )),
    }
}<|MERGE_RESOLUTION|>--- conflicted
+++ resolved
@@ -1,14 +1,10 @@
 //! unwind target's program
 
 use anyhow::{anyhow, Context as _};
-<<<<<<< HEAD
-use gimli::{BaseAddresses, DebugFrame, UnwindContext, UnwindSection as _};
-=======
 use gimli::{
-    BaseAddresses, CieOrFde, DebugFrame, FrameDescriptionEntry, Reader, UninitializedUnwindContext,
+    BaseAddresses, CieOrFde, DebugFrame, FrameDescriptionEntry, Reader, UnwindContext,
     UnwindSection as _,
 };
->>>>>>> 4d830b69
 use probe_rs::{config::RamRegion, Core};
 
 use crate::{
