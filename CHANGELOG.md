--- conflicted
+++ resolved
@@ -6,11 +6,8 @@
 
 ## [Unreleased]
 
-<<<<<<< HEAD
 - [#334] Simplify snapshot tests
-=======
 - [#333] Clean up `enum Outcome`
->>>>>>> e2b82439
 - [#331] Refactor stack painting
 - [#330] Fix `fn round_up`
 - [#329] Update probe-rs to 0.13.0 (does not yet implement 64-bit support)
@@ -23,11 +20,8 @@
 - [#314] Clarify documentation in README
 - [#293] Update snapshot tests to new TRACE output
 
-<<<<<<< HEAD
 [#334]: https://github.com/knurling-rs/probe-run/pull/334
-=======
 [#333]: https://github.com/knurling-rs/probe-run/pull/333
->>>>>>> e2b82439
 [#331]: https://github.com/knurling-rs/probe-run/pull/331
 [#330]: https://github.com/knurling-rs/probe-run/pull/330
 [#329]: https://github.com/knurling-rs/probe-run/pull/329
